--- conflicted
+++ resolved
@@ -1,21 +1,21 @@
 # Imports
 from tree import SVTree
-import matplotlib.pyplot as plt
 import os
 import time
 import h5py
 import shutil
 import argparse
+from mpi4py import MPI
 
 import random
 import numpy as np
 
 from dask_mpi import initialize
 initialize(
-    nthreads=8,
-    memory_limit='16 GB',
-    interface='ipogif0',
-    local_directory='/u/sciteam/vita/scratch/svreg/hyojung/hj_dask_prof_int',
+    nthreads=2,
+    memory_limit='4 GB',
+    # interface='ipogif0',
+    # local_directory='/u/sciteam/vita/scratch/svreg/hyojung/hj_dask_prof_int',
 )
 
 import dask
@@ -172,19 +172,14 @@
 
 def polish(client, settings):
 
-    print("Beginning... {}".format(time.time() - start), flush=True)
-
     # Setup
     with h5py.File(settings['databasePath'], 'r') as h5pyFile:
         database = SVDatabase(h5pyFile)
 
         evaluator = SVEvaluator(client, database, settings)
 
-        print("Loaded database... {}".format(time.time() - start), flush=True)
-
         regressor = SVRegressor(settings, database)
 
-<<<<<<< HEAD
     from nodes import FunctionNode
     from tree import MultiComponentTree as MCTree
     tree = MCTree(['Mo', 'Ti'])
@@ -226,106 +221,56 @@
 
     regressor.trees = [tree]
     regressor.initializeOptimizers()
-=======
-        costFxn = buildCostFunction(settings, len(database.attrs['natoms']))
->>>>>>> 1bfc75ed
-
-        from nodes import FunctionNode
-        from tree import MultiComponentTree as MCTree
-        tree = MCTree(['Mo', 'Ti'])
-
-        from copy import deepcopy
-
-        treeMo = SVTree()
-        treeMo.nodes = [
-            FunctionNode('add'),
-            deepcopy(regressor.svNodePool[0]),
-            FunctionNode('add'),
-            deepcopy(regressor.svNodePool[1]),
-            FunctionNode('add'),
-            deepcopy(regressor.svNodePool[2]),
-            FunctionNode('add'),
-            deepcopy(regressor.svNodePool[3]),
-            deepcopy(regressor.svNodePool[4]),
-        ]
-
-        treeTi = SVTree()
-        treeTi.nodes = [
-            FunctionNode('add'),
-            deepcopy(regressor.svNodePool[0]),
-            FunctionNode('add'),
-            deepcopy(regressor.svNodePool[1]),
-            FunctionNode('add'),
-            deepcopy(regressor.svNodePool[2]),
-            FunctionNode('add'),
-            deepcopy(regressor.svNodePool[3]),
-            deepcopy(regressor.svNodePool[4]),
-        ]
-
-        tree.chemistryTrees['Mo'] = treeMo
-        tree.chemistryTrees['Ti'] = treeTi
-
-        tree.updateSVNodes()
-
-        regressor.trees = [tree]
-        regressor.initializeOptimizers()
-
-        N = settings['optimizerPopSize']
-
-        print("Prepared regressor... {}".format(time.time() - start), flush=True)
-
-        optStart = time.time()
-        for optStep in range(settings['numOptimizerSteps']):
-            print("Starting loop... {}".format(time.time() - start), flush=True)
-
-            populationDict, rawPopulations = regressor.generatePopulationDict(N)
-
-            print("Generated population... {}".format(time.time() - start), flush=True)
-
-            # svEng = evaluator.evaluate(populationDict, 'energy')
-            # print("Evaluated energies... {}".format(time.time() - start), flush=True)
-
-            futures = []
-            for svName in populationDict:
-                for el, pop in populationDict[svName].items():
-                    populationDict[svName][el] = client.scatter(pop)
-                    futures.append(populationDict[svName][el])
-
-            # from dask.distributed import wait
-            # wait(futures)
-            print("Scattered population... {}".format(time.time() - start), flush=True)
-
-            # svEng = evaluator.evaluate(populationDict, 'energy')
-            # svFcs = evaluator.evaluate(populationDict, 'forces')
-            svResults = evaluator.evaluate(populationDict)
-            svEng = svResults['energy']; svFcs = svResults['forces']
-
-            energies, forces = regressor.evaluateTrees(svEng, svFcs, N)
-
-            results = {'energies': energies, 'forces': forces}
-
-            # Save the (per-struct) errors and the single-value costs
-            errors = computeErrors(
-                # client, settings['refStruct'], energies, forces, database
-                client, settings['refStruct'], results, database
-            )
-
-            costs = costFxn(errors)
-
-            print("Evaluated trees and costs... {}".format(time.time() - start), flush=True)
-
-            # Add ridge regression penalty
-            penalties = np.array([
-                np.linalg.norm(pop, axis=1)*settings['ridgePenalty']
-                for pop in rawPopulations
-            ])
-
-            printTreeCosts(optStep, costs, penalties, optStart)
-
-            # Update optimizers
-            regressor.updateOptimizers(rawPopulations, costs, penalties)
-            print("Updated optimizers... {}".format(time.time() - start), flush=True)
-
+
+    costFxn = buildCostFunction(settings, len(database.attrs['natoms']))
+
+    N = settings['optimizerPopSize']
+
+    optStart = time.time()
+    for optStep in range(settings['numOptimizerSteps']):
+
+        populationDict, rawPopulations = regressor.generatePopulationDict(N)
+
+        # svEng = evaluator.evaluate(populationDict, 'energy')
+        # print("Evaluated energies... {}".format(time.time() - start), flush=True)
+
+        # futures = []
+        # for svName in populationDict:
+        #     for el, pop in populationDict[svName].items():
+        #         populationDict[svName][el] = client.scatter(pop)
+        #         futures.append(populationDict[svName][el])
+
+        # from dask.distributed import wait
+        # wait(futures)
+
+        svEng = evaluator.evaluate(populationDict, 'energy')
+        svFcs = evaluator.evaluate(populationDict, 'forces')
+
+        # svResults = evaluator.evaluate(populationDict)
+        # svEng = svResults['energy']; svFcs = svResults['forces']
+
+        energies, forces = regressor.evaluateTrees(svEng, svFcs, N)
+
+        results = {'energies': energies, 'forces': forces}
+
+        # Save the (per-struct) errors and the single-value costs
+        errors = computeErrors(
+            client, settings['refStruct'], energies, forces, database
+            # client, settings['refStruct'], results, database
+        )
+
+        costs = costFxn(errors)
+
+        # Add ridge regression penalty
+        penalties = np.array([
+            np.linalg.norm(pop, axis=1)*settings['ridgePenalty']
+            for pop in rawPopulations
+        ])
+
+        printTreeCosts(optStep, costs, penalties, optStart)
+
+        # Update optimizers
+        regressor.updateOptimizers(rawPopulations, costs, penalties)
 
 ################################################################################
 # Helper functions
@@ -396,8 +341,8 @@
 
 
 # @profile
-# def computeErrors(client, refStruct, energies, forces, database):
-def computeErrors(client, refStruct, results, database):
+def computeErrors(client, refStruct, energies, forces, database):
+# def computeErrors(client, refStruct, results, database):
     """
     Takes in dictionaries of energies and forces and returns the energy/force
     errors for each structure for each tree. Sorts structure names first.
@@ -421,21 +366,7 @@
             and S is the number of structures being evaluated.
     """
 
-<<<<<<< HEAD
-    # energies = dask.compute(energies)[0]
-    # forces = dask.compute(forces)[0]
-=======
     global start
-
-    results = dask.compute(results)[0]
-    energies = results['energies']; forces = results['forces']
-
-    # print("Beginning energy compute...{}".format(time.time() - start), flush=True)
-    # energies = dask.compute(energies)[0]
-    # print("Beginning forces compute...{}".format(time.time() - start), flush=True)
-    # forces = dask.compute(forces)[0]
-    # print("Done with computes...{}".format(time.time() - start), flush=True)
->>>>>>> 1bfc75ed
 
     trueValues = database.trueValues
     natoms = database.attrs['natoms']
@@ -447,11 +378,6 @@
     # numStructs = len(keys)
 
     keys = list(energies.keys())
-    errors = []
-
-    @dask.delayed
-    def delayedAverage(err):
-        return dask.array.mean(err, axis=(1, 2))
 
     errors = []
     for treeNum in range(numTrees):
@@ -482,9 +408,7 @@
             treeErrors.append(sum(fcsErrors))
 
         errors.append(np.stack(treeErrors))
-        # errors.append(treeErrors)
-
-    # errors = list(dask.compute(errors)[0])
+
     errors = [np.stack(err).T for err in errors]
 
     return errors
@@ -494,6 +418,9 @@
 # Script entry point
 
 if __name__ == '__main__':
+
+    size = MPI.COMM_WORLD.Get_size()
+
     # Load settings
     settings = Settings.from_file(args.settings)
     settings['PROCS_PER_PHYS_NODE'] = args.procs_per_node
@@ -519,44 +446,13 @@
 
     os.mkdir(settings['outputPath'])
 
-<<<<<<< HEAD
     with Client() as client:
-=======
-    # Start Dask client
-    # with LocalCluster(
-    #     n_workers=4,
-    #     processes=True,  # default; need to test out False
-    #     threads_per_worker=2,
-    #     # worker_dashboard_address='40025'
-    # with PBSCluster(
-    #         queue='normal',
-    #         project='bbas',
-    #         local_directory=os.getcwd(),
-    #         cores=16,
-    #         memory='64 GB',
-    #         python='aprun -n 1 -N 1 python',
-    #         resource_spec='nodes=1:ppn=32:xe',
-    #         env_extra=[
-    #             'cd /scratch/sciteam/$USER/svreg/hyojung/$PBS_JOBNAME',
-    #             'export PATH=$PATH:/scratch/sciteam/$USER/svreg/hyojung/$PBS_JOBNAME',
-    #             'source ~/bin/svregEnv',
-    #         ]
-    #         
-    # ) as cluster, Client(cluster) as client:
-    with Client(silence_logs='error') as client:
-        from mpi4py import MPI
-        size = MPI.COMM_WORLD.Get_size()
->>>>>>> 1bfc75ed
 
         print()
         print(
             'Dask dashboard info: {}'.format(
-<<<<<<< HEAD
                 client.scheduler_info()['address'],
                 client.scheduler_info()['services'],
-=======
-                client.scheduler_info()['address']
->>>>>>> 1bfc75ed
             ),
             flush=True
         )
