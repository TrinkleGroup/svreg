--- conflicted
+++ resolved
@@ -26,7 +26,7 @@
 
   
     # @profile
-    def evaluate(self, populationDict):
+    def evaluate(self, populationDict, evalType):
         """
         Evaluates all of the populations on all of their corresponding structure
         vectors in the database.
@@ -44,76 +44,33 @@
         allSVnames  = list(self.database.attrs['svNames'])
         elements    = list(self.database.attrs['elements'])
 
-<<<<<<< HEAD
         client = get_client()
 
-=======
-        engResults = []
-        fcsResults = []
->>>>>>> 1bfc75ed
         results = []
         for struct in structNames:
             for svName in allSVnames:
                 if svName not in populationDict: continue
 
                 for elem in elements:
-                    for evalType in ['energy', 'forces']:
-                        if elem not in populationDict[svName]: continue
+                    if elem not in populationDict[svName]: continue
 
-                        sv = self.database[struct][svName][elem][evalType]
-                        pop = populationDict[svName][elem]
+                    sv = self.database[struct][svName][elem][evalType]
+                    pop = populationDict[svName][elem]
 
-                        # TODO: can I use JIT somehow? Like make a wrapper to .dot()?
-                        # if evalType == 'energy':
-                        #     # results.append(sv.dot(pop))
-                        #     engResults.append(delayedEval(sv, pop))
-                        # else:
-                        #     # results.append(delayedEval(sv, pop))
-                        #     fcsResults.append(delayedEval(sv, pop))
-
-                        results.append(delayedEval(sv, pop))
-
-                    # results.append(delayedEval(sv, pop))
-                    # results.append(self.client.submit(futureEval, sv, pop))
-
-        # results = self.client.compute(results)
-        # engResults = self.client.compute(engResults)
-        # fcsResults = self.client.compute(fcsResults)
-
-<<<<<<< HEAD
-                    # # TODO: can I use JIT somehow? Like make a wrapper to
-                    # # .dot()?
                     if evalType == 'energy':
                         results.append(sv.dot(pop))
                     else:
-                        # results.append(client.submit(dask.array.dot, sv, pop))
                         results.append(delayedEval(sv, pop))
-                        # results.append(jittedEval(sv, pop))
-
-                    # print(struct, svName, elem, evalType, 'sv:', type(sv))
-                    # print(svName, elem, 'pop:', type(pop))
-
-                    # results.append(sv.dot(pop))
-=======
-        # if evalType == 'forces':
-        #     from dask.distributed import wait
-        #     wait(results)
-
-        # results = self.client.gather(results)
->>>>>>> 1bfc75ed
 
         # Now sum by chunks before computing to avoid extra communication
         summedResults = {
-            evalType: {
-                structName: {
-                    svName: {
-                        elem: None for elem in elements
-                    }
-                    for svName in allSVnames
+            structName: {
+                svName: {
+                    elem: None for elem in elements
                 }
-                for structName in structNames
+                for svName in allSVnames
             }
-            for evalType in ['energy', 'forces']
+            for structName in structNames
         }
 
         @dask.delayed
@@ -125,10 +82,6 @@
         def delayedSum(val):
             return val.sum(axis=-1).swapaxes(1, 2)
 
-        @dask.delayed
-        def delayedEngSum(val):
-            return val.sum(axis=0)
-
         futures = []
         # TODO: consider dask computing before reshapes (comm while work?)
         for struct in structNames[::-1]:
@@ -136,7 +89,6 @@
                 if svName not in populationDict: continue
 
                 for elem in elements[::-1]:
-<<<<<<< HEAD
                     if elem not in populationDict[svName]: continue
 
                     res = results.pop()
@@ -149,45 +101,14 @@
                         val = res
 
                         n = self.database.attrs['natoms'][struct]
-                        nhost = val.shape[0]//3//n
 
                         # val = val.T.reshape(res.shape[1], 3, nhost, n)
                         # val = val.sum(axis=-1).swapaxes(1, 2)
 
-                        val = delayedReshape(val, res.shape[1], nhost, n)
+                        val = delayedReshape(val, n)
                         val = delayedSum(val)
 
                     summedResults[struct][svName][elem] = val
                 
         summedResults = client.gather(client.compute(summedResults))
-=======
-                    for evalType in ['forces', 'energy']:
-                        if elem not in populationDict[svName]: continue
-
-                        res = results.pop()
-
-                        # Parse the per-structure results
-                        val = None
-                        if evalType == 'energy':
-                            # val = res.sum(axis=0)
-                            val = delayedEngSum(res)
-                        elif evalType == 'forces':
-                            val = res#.result()
-
-                            n = self.database.attrs['natoms'][struct]
-                            # nhost = val.shape[0]//3//n
-
-                            # val = val.T.reshape(val.shape[1], 3, nhost, n)
-                            # val = val.sum(axis=-1).swapaxes(1, 2)
-                            val = delayedReshape(val, n)
-                            val = delayedSum(val)
-
-                        summedResults[evalType][struct][svName][elem] = val
-                        futures.append(val)
-                    
-        self.client.compute(futures)
-        # summedResults = self.client.gather(summedResults)
-        # summedResults = self.client.gather(self.client.compute(summedResults))
-        # summedResults = self.client.compute(summedResults)
->>>>>>> 1bfc75ed
         return summedResults